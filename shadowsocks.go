--- conflicted
+++ resolved
@@ -23,13 +23,7 @@
 	}
 }
 
-<<<<<<< HEAD
-var noShadowSocksErr = errors.New("No shadowsocks configuration")
-
-func createctShadowctSocksConnection(hostFull string) (cn conn, err error) {
-=======
 func createShadowctSocksConnection(hostFull string) (cn conn, err error) {
->>>>>>> 1dbb7680
 	if !hasShadowSocksServer {
 		return zeroConn, noShadowSocksErr
 	}
